from typing import (
    List,
    Tuple,
)

from hummingbot.strategy.market_trading_pair_tuple import MarketTradingPairTuple
from hummingbot.strategy.pure_market_making import (
    PureMarketMakingStrategy,
    OrderBookAssetPriceDelegate,
    APIAssetPriceDelegate
)
from hummingbot.strategy.pure_market_making.pure_market_making_config_map import pure_market_making_config_map as c_map
from hummingbot.market.paper_trade import create_paper_trade_market
from hummingbot.market.market_base import MarketBase
from decimal import Decimal


def start(self):
    try:
        order_amount = c_map.get("order_amount").value
        order_refresh_time = c_map.get("order_refresh_time").value
        bid_spread = c_map.get("bid_spread").value / Decimal('100')
        ask_spread = c_map.get("ask_spread").value / Decimal('100')
        minimum_spread = c_map.get("minimum_spread").value / Decimal('100')
        price_ceiling = c_map.get("price_ceiling").value
        price_floor = c_map.get("price_floor").value
        ping_pong_enabled = c_map.get("ping_pong_enabled").value
        order_levels = c_map.get("order_levels").value
        order_level_amount = c_map.get("order_level_amount").value
        order_level_spread = c_map.get("order_level_spread").value / Decimal('100')
        exchange = c_map.get("exchange").value.lower()
        raw_trading_pair = c_map.get("market").value
        inventory_skew_enabled = c_map.get("inventory_skew_enabled").value
        inventory_target_base_pct = 0 if c_map.get("inventory_target_base_pct").value is None else \
            c_map.get("inventory_target_base_pct").value / Decimal('100')
        inventory_range_multiplier = c_map.get("inventory_range_multiplier").value
        filled_order_delay = c_map.get("filled_order_delay").value
        hanging_orders_enabled = c_map.get("hanging_orders_enabled").value
        hanging_orders_cancel_pct = c_map.get("hanging_orders_cancel_pct").value / Decimal('100')
        order_optimization_enabled = c_map.get("order_optimization_enabled").value
        ask_order_optimization_depth = c_map.get("ask_order_optimization_depth").value
        bid_order_optimization_depth = c_map.get("bid_order_optimization_depth").value
        add_transaction_costs_to_orders = c_map.get("add_transaction_costs").value
        price_source_type = c_map.get("price_source_type").value
        price_source_exchange = c_map.get("price_source_exchange").value
        price_source_market = c_map.get("price_source_market").value
        price_source_custom = c_map.get("price_source_custom").value
        order_refresh_tolerance_pct = c_map.get("order_refresh_tolerance_pct").value / Decimal('100')

        trading_pair: str = self._convert_to_exchange_trading_pair(exchange, [raw_trading_pair])[0]
        maker_assets: Tuple[str, str] = self._initialize_market_assets(exchange, [trading_pair])[0]
        market_names: List[Tuple[str, List[str]]] = [(exchange, [trading_pair])]
        self._initialize_wallet(token_trading_pairs=list(set(maker_assets)))
        self._initialize_markets(market_names)
        self.assets = set(maker_assets)
        maker_data = [self.markets[exchange], trading_pair] + list(maker_assets)
        self.market_trading_pair_tuples = [MarketTradingPairTuple(*maker_data)]
        asset_price_delegate = None
<<<<<<< HEAD
        if price_source_type == "mid_price" and price_source_exchange is not None:
            asset_trading_pair: str = self._convert_to_exchange_trading_pair(
                price_source_exchange, [price_source_market])[0]
            ext_market = create_paper_trade_market(price_source_exchange, [asset_trading_pair])
            self.markets[price_source_exchange]: MarketBase = ext_market
            asset_price_delegate = OrderBookAssetPriceDelegate(ext_market, asset_trading_pair)
        elif price_source_type == "custom_api":
            asset_price_delegate = APIAssetPriceDelegate(price_source_custom)
=======
        if price_source_enabled:
            if price_source_type == "exchange":
                asset_trading_pair: str = self._convert_to_exchange_trading_pair(
                    price_source_exchange, [price_source_market])[0]
                ext_market = create_paper_trade_market(price_source_exchange, [asset_trading_pair])
                self.markets[price_source_exchange]: MarketBase = ext_market
                asset_price_delegate = OrderBookAssetPriceDelegate(ext_market, asset_trading_pair)
            elif price_source_type == "custom_api":
                asset_price_delegate = APIAssetPriceDelegate(price_source_custom)
        take_if_crossed = c_map.get("take_if_crossed").value
>>>>>>> 5b4206e7

        strategy_logging_options = PureMarketMakingStrategy.OPTION_LOG_ALL

        self.strategy = PureMarketMakingStrategy(
            market_info=MarketTradingPairTuple(*maker_data),
            bid_spread=bid_spread,
            ask_spread=ask_spread,
            order_levels=order_levels,
            order_amount=order_amount,
            order_level_spread=order_level_spread,
            order_level_amount=order_level_amount,
            inventory_skew_enabled=inventory_skew_enabled,
            inventory_target_base_pct=inventory_target_base_pct,
            inventory_range_multiplier=inventory_range_multiplier,
            filled_order_delay=filled_order_delay,
            hanging_orders_enabled=hanging_orders_enabled,
            order_refresh_time=order_refresh_time,
            order_optimization_enabled=order_optimization_enabled,
            ask_order_optimization_depth=ask_order_optimization_depth,
            bid_order_optimization_depth=bid_order_optimization_depth,
            add_transaction_costs_to_orders=add_transaction_costs_to_orders,
            logging_options=strategy_logging_options,
            asset_price_delegate=asset_price_delegate,
            take_if_crossed=take_if_crossed,
            price_ceiling=price_ceiling,
            price_floor=price_floor,
            ping_pong_enabled=ping_pong_enabled,
            hanging_orders_cancel_pct=hanging_orders_cancel_pct,
            order_refresh_tolerance_pct=order_refresh_tolerance_pct,
            minimum_spread=minimum_spread,
            hb_app_notification=True,
        )
    except Exception as e:
        self._notify(str(e))
        self.logger().error("Unknown error during initialization.", exc_info=True)<|MERGE_RESOLUTION|>--- conflicted
+++ resolved
@@ -56,7 +56,6 @@
         maker_data = [self.markets[exchange], trading_pair] + list(maker_assets)
         self.market_trading_pair_tuples = [MarketTradingPairTuple(*maker_data)]
         asset_price_delegate = None
-<<<<<<< HEAD
         if price_source_type == "mid_price" and price_source_exchange is not None:
             asset_trading_pair: str = self._convert_to_exchange_trading_pair(
                 price_source_exchange, [price_source_market])[0]
@@ -65,18 +64,7 @@
             asset_price_delegate = OrderBookAssetPriceDelegate(ext_market, asset_trading_pair)
         elif price_source_type == "custom_api":
             asset_price_delegate = APIAssetPriceDelegate(price_source_custom)
-=======
-        if price_source_enabled:
-            if price_source_type == "exchange":
-                asset_trading_pair: str = self._convert_to_exchange_trading_pair(
-                    price_source_exchange, [price_source_market])[0]
-                ext_market = create_paper_trade_market(price_source_exchange, [asset_trading_pair])
-                self.markets[price_source_exchange]: MarketBase = ext_market
-                asset_price_delegate = OrderBookAssetPriceDelegate(ext_market, asset_trading_pair)
-            elif price_source_type == "custom_api":
-                asset_price_delegate = APIAssetPriceDelegate(price_source_custom)
         take_if_crossed = c_map.get("take_if_crossed").value
->>>>>>> 5b4206e7
 
         strategy_logging_options = PureMarketMakingStrategy.OPTION_LOG_ALL
 
