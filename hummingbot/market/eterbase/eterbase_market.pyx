import aiohttp
import asyncio
from async_timeout import timeout
from decimal import Decimal
from threading import Thread
import json
import logging
import pandas as pd
import time
import re
from itertools import zip_longest
from typing import (
    Any,
    Dict,
    List,
    Optional,
    AsyncIterable,
    Tuple
)
from libc.stdint cimport int64_t

from hummingbot.core.clock cimport Clock
from hummingbot.core.data_type.cancellation_result import CancellationResult
from hummingbot.core.data_type.limit_order import LimitOrder
from hummingbot.core.data_type.order_book_tracker import OrderBookTrackerDataSourceType
from hummingbot.core.data_type.order_book cimport OrderBook
from hummingbot.core.data_type.transaction_tracker import TransactionTracker
from hummingbot.core.event.events import (
    TradeType,
    TradeFee,
    MarketEvent,
    BuyOrderCompletedEvent,
    SellOrderCompletedEvent,
    OrderFilledEvent,
    OrderCancelledEvent,
    BuyOrderCreatedEvent,
    SellOrderCreatedEvent,
    MarketTransactionFailureEvent,
    MarketOrderFailureEvent
)
from hummingbot.core.network_iterator import NetworkStatus
from hummingbot.core.utils.async_utils import (
    safe_ensure_future,
    safe_gather,
)
from hummingbot.logger import HummingbotLogger
from hummingbot.market.eterbase.eterbase_auth import EterbaseAuth
from hummingbot.market.eterbase.eterbase_order_book_tracker import EterbaseOrderBookTracker
from hummingbot.market.eterbase.eterbase_user_stream_tracker import EterbaseUserStreamTracker
from hummingbot.market.eterbase.eterbase_api_order_book_data_source import EterbaseAPIOrderBookDataSource
from hummingbot.market.market_base import (
    MarketBase,
    OrderType,
)
from hummingbot.market.eterbase.eterbase_trading_rule cimport EterbaseTradingRule
from hummingbot.market.eterbase.eterbase_in_flight_order import EterbaseInFlightOrder
from hummingbot.market.eterbase.eterbase_in_flight_order cimport EterbaseInFlightOrder

from datetime import datetime, timedelta
import time

import hummingbot.market.eterbase.eterbase_constants as constants
from hummingbot.market.eterbase.eterbase_utils import api_request

s_logger = None
s_decimal_0 = Decimal(0)
s_decimal_nan = Decimal("nan")

trading_pairs_split = None


def start_background_loop(loop: asyncio.AbstractEventLoop) -> None:
    loop.run_forever()


cdef class EterbaseMarketTransactionTracker(TransactionTracker):

    cdef:
        EterbaseMarket _owner

    def __init__(self, owner: EterbaseMarket):
        super().__init__()
        self._owner = owner

    cdef c_did_timeout_tx(self, str tx_id):
        TransactionTracker.c_did_timeout_tx(self, tx_id)
        self._owner.c_did_timeout_tx(tx_id)


cdef class EterbaseMarket(MarketBase):
    MARKET_BUY_ORDER_COMPLETED_EVENT_TAG = MarketEvent.BuyOrderCompleted.value
    MARKET_SELL_ORDER_COMPLETED_EVENT_TAG = MarketEvent.SellOrderCompleted.value
    MARKET_ORDER_CANCELLED_EVENT_TAG = MarketEvent.OrderCancelled.value
    MARKET_TRANSACTION_FAILURE_EVENT_TAG = MarketEvent.TransactionFailure.value
    MARKET_ORDER_FAILURE_EVENT_TAG = MarketEvent.OrderFailure.value
    MARKET_ORDER_FILLED_EVENT_TAG = MarketEvent.OrderFilled.value
    MARKET_BUY_ORDER_CREATED_EVENT_TAG = MarketEvent.BuyOrderCreated.value
    MARKET_SELL_ORDER_CREATED_EVENT_TAG = MarketEvent.SellOrderCreated.value

    UPDATE_ORDERS_INTERVAL = 10.0

    ORDER_NOT_EXIST_CONFIRMATION_COUNT = 3

    trading_pairs_split = None

    @classmethod
    def logger(cls) -> HummingbotLogger:
        global s_logger
        if s_logger is None:
            s_logger = logging.getLogger(__name__)
        return s_logger

    def __init__(self,
                 eterbase_api_key: str,
                 eterbase_secret_key: str,
                 eterbase_account: str,
                 poll_interval: float = 5.0,
                 order_book_tracker_data_source_type: OrderBookTrackerDataSourceType =
                 OrderBookTrackerDataSourceType.EXCHANGE_API,
                 trading_pairs: Optional[List[str]] = None,
                 trading_required: bool = True):
        super().__init__()
        self._trading_required = trading_required
        self._eterbase_account = eterbase_account
        self._eterbase_auth = EterbaseAuth(eterbase_api_key,
                                           eterbase_secret_key)
        self._order_book_tracker = EterbaseOrderBookTracker(trading_pairs = trading_pairs)
        self._user_stream_tracker = EterbaseUserStreamTracker(eterbase_auth = self._eterbase_auth,
                                                              eterbase_account = self._eterbase_account,
                                                              trading_pairs = trading_pairs)
        self._ev_loop = asyncio.get_event_loop()
        self._poll_notifier = asyncio.Event()
        self._last_timestamp = 0
        self._last_order_update_timestamp = 0
        self._poll_interval = poll_interval
        self._in_flight_orders = dict()
        self._tx_tracker = EterbaseMarketTransactionTracker(self)
        self._trading_rules = {}
        self._data_source_type = order_book_tracker_data_source_type
        self._status_polling_task = None
        self._order_tracker_task = None
        self._user_stream_tracker_task = None
        self._user_stream_event_listener_task = None
        self._trading_rules_polling_task = None
        self._shared_client = None
        self._maker_fee = None
        self._taker_fee = None
        self._order_not_found_records: Dict[str, Int]= {}

    @property
    def name(self) -> str:
        """
        *required
        :return: A lowercase name / id for the market. Must stay consistent with market name in global settings.
        """
        return constants.EXCHANGE_NAME

    @property
    def order_books(self) -> Dict[str, OrderBook]:
        """
        *required
        Get mapping of all the order books that are being tracked.
        """
        return self._order_book_tracker.order_books

    @property
    def eterbase_auth(self) -> EterbaseAuth:
        """
        :return: Eterbase class
        """
        return self._eterbase_auth

    @property
    def status_dict(self) -> Dict[str, bool]:
        """
        *required
        :return: a dictionary of relevant status checks.
        This is used by `ready` method below to determine if a market is ready for trading.
        """
        return {
            "order_books_initialized": self._order_book_tracker.ready,
            "account_balance": len(self._account_balances) > 0 if self._trading_required else True,
            "trading_rule_initialized": len(self._trading_rules) > 0 if self._trading_required else True
        }

    @property
    def ready(self) -> bool:
        """
        *required
        :return: a boolean value that indicates if the market is ready for trading
        """
        return all(self.status_dict.values())

    @property
    def limit_orders(self) -> List[LimitOrder]:
        """
        *required
        :return: list of active limit orders
        """
        return [
            in_flight_order.to_limit_order()
            for in_flight_order in self._in_flight_orders.values()
        ]

    @property
    def tracking_states(self) -> Dict[str, any]:
        """
        *required
        :return: Dict[client_order_id: InFlightOrder]
        This is used by the MarketsRecorder class to orchestrate market classes at a higher level.
        """
        return {
            key: value.to_json()
            for key, value in self._in_flight_orders.items()
        }

    def restore_tracking_states(self, saved_states: Dict[str, any]):
        """
        *required
        Updates inflight order statuses from API results
        This is used by the MarketsRecorder class to orchestrate market classes at a higher level.
        """
        self._in_flight_orders.update({
            key: EterbaseInFlightOrder.from_json(value)
            for key, value in saved_states.items()
        })

    async def get_active_exchange_markets(self) -> pd.DataFrame:
        """
        *required
        Used by the discovery strategy to read order books of all actively trading markets,
        and find opportunities to profit
        """
        return await EterbaseAPIOrderBookDataSource.get_active_exchange_markets()

    cdef c_start(self, Clock clock, double timestamp):
        """
        *required
        c_start function used by top level Clock to orchestrate components of the bot
        """
        self._tx_tracker.c_start(clock, timestamp)
        MarketBase.c_start(self, clock, timestamp)

    async def start_network(self):
        """
        *required
        Async function used by NetworkBase class to handle when a single market goes online
        """
        if self._order_tracker_task is not None:
            self._stop_network()
        self._order_tracker_task = safe_ensure_future(self._order_book_tracker.start())
        if self._trading_required:
            self._status_polling_task = safe_ensure_future(self._status_polling_loop())
            self._trading_rules_polling_task = safe_ensure_future(self._trading_rules_polling_loop())
            self._user_stream_tracker_task = safe_ensure_future(self._user_stream_tracker.start())
            self._user_stream_event_listener_task = safe_ensure_future(self._user_stream_event_listener())

    def _stop_network(self):
        """
        Synchronous function that handles when a single market goes offline
        """
        if self._order_tracker_task is not None:
            self._order_tracker_task.cancel()
        if self._status_polling_task is not None:
            self._status_polling_task.cancel()
        if self._user_stream_tracker_task is not None:
            self._user_stream_tracker_task.cancel()
        if self._user_stream_event_listener_task is not None:
            self._user_stream_event_listener_task.cancel()
        self._order_tracker_task = self._status_polling_task = self._user_stream_tracker_task = \
            self._user_stream_event_listener_task = None

    async def stop_network(self):
        """
        *required
        Async wrapper for `self._stop_network`. Used by NetworkBase class to handle when a single market goes offline.
        """
        self._stop_network()

    async def check_network(self) -> NetworkStatus:
        """
        *required
        Async function used by NetworkBase class to check if the market is online / offline.
        """
        try:
            await api_request("get", path_url="/ping")
        except asyncio.CancelledError:
            raise
        except Exception:
            self.logger().error("Unexpected error when checking network", exc_info=True)
            return NetworkStatus.NOT_CONNECTED
        return NetworkStatus.CONNECTED

    cdef c_tick(self, double timestamp):
        """
        *required
        Used by top level Clock to orchestrate components of the bot.
        This function is called frequently with every clock tick
        """
        cdef:
            int64_t last_tick = <int64_t>(self._last_timestamp / self._poll_interval)
            int64_t current_tick = <int64_t>(timestamp / self._poll_interval)

        MarketBase.c_tick(self, timestamp)
        if current_tick > last_tick:
            if not self._poll_notifier.is_set():
                self._poll_notifier.set()
        self._last_timestamp = timestamp

    cdef object c_get_fee(self,
                          str base_currency,
                          str quote_currency,
                          object order_type,
                          object order_side,
                          object amount,
                          object price):
        """
        *required
        function to calculate fees for a particular order
        :returns: TradeFee class that includes fee percentage and flat fees
        """

        cdef:
            object maker_fee = None
            object taker_fee = None

        if ((self._maker_fee is None) or (self._taker_fee is None)):
            path_url = f"/accounts/{self._eterbase_account}/customer-profile"

            loop = asyncio.new_event_loop()
            t = Thread(target=start_background_loop, args=(loop, ), daemon=True)
            t.start()
            future = asyncio.run_coroutine_threadsafe(api_request("get", path_url=path_url, auth=self._eterbase_auth, loop=loop), loop)
            customer_profile = future.result(constants.API_TIMEOUT_SEC)
            loop.stop()

            maker_fee = Decimal(customer_profile['membership']['current']['makerFee'])
            if (maker_fee > 1):
                maker_fee = Decimal(0)
            taker_fee = Decimal(customer_profile['membership']['current']['takerFee'])
            self.logger().debug(f"makerFee: {maker_fee}, takerFee: {taker_fee}")
            self._maker_fee = maker_fee
            self._taker_fee = taker_fee

        return TradeFee(percent=self._maker_fee if order_type is OrderType.LIMIT_MAKER else self._taker_fee)

    async def _update_balances(self):
        """
        Pulls the API for updated balances
        """
        cdef:
            dict account_info
            list balances
            str asset_name
            set local_asset_names = set(self._account_balances.keys())
            set remote_asset_names = set()
            set asset_names_to_remove

        path_url = f"/accounts/{self._eterbase_account}/balances"
        account_balances = await api_request("get", path_url=path_url, auth=self._eterbase_auth)
        for balance_entry in account_balances:
            asset_name = balance_entry["assetId"]
            available_balance = Decimal(balance_entry["available"])
            total_balance = Decimal(balance_entry["balance"])
            self._account_available_balances[asset_name] = available_balance
            self._account_balances[asset_name] = total_balance
            remote_asset_names.add(asset_name)

        asset_names_to_remove = local_asset_names.difference(remote_asset_names)
        for asset_name in asset_names_to_remove:
            del self._account_available_balances[asset_name]
            del self._account_balances[asset_name]

        self.apply_balance_restriction()

    async def _update_trading_rules(self):
        """
        Pulls the API for trading rules (min / max order size, etc)
        """
        cdef:
            # The poll interval for withdraw rules is 60 seconds.
            int64_t last_tick = <int64_t>(self._last_timestamp / 60.0)
            int64_t current_tick = <int64_t>(self._current_timestamp / 60.0)
        if current_tick > last_tick or len(self._trading_rules) <= 0:
            product_info = await api_request("get", path_url="/markets")

            trading_rules_list = self._format_trading_rules(product_info)
            self._trading_rules.clear()
            for trading_rule in trading_rules_list:
                self._trading_rules[trading_rule.trading_pair] = trading_rule

    def _format_trading_rules(self, raw_trading_rules: List[Any]) -> List[EterbaseTradingRule]:
        """
        Turns json data from API into TradingRule instances
        :returns: List of TradingRule
        """
        cdef:
            list retval = []
        for rule in raw_trading_rules:
            try:
                trading_pair = rule.get("symbol")
                priceSigDigs = rule.get("priceSigDigs")
                qtySigDigs = rule.get("qtySigDigs")
                costSigDigs = rule.get("costSigDigs")
                trad_rules= rule.get("tradingRules")
                allowedOrderTypes = rule.get("allowedOrderTypes")
                mn_order_size= None
                mx_order_size= None
                mn_price_increment= None
                orderTypeMarket = False
                orderTypeLimit = False

                for orderTp in allowedOrderTypes:
                    if orderTp == 1:
                        orderTypeMarket = True
                    elif orderTp == 2:
                        orderTypeLimit = True

                for trad_rule in trad_rules:
                    attr = trad_rule.get("attribute")
                    con = trad_rule.get("condition")
                    value = trad_rule.get("value")
                    if (attr == "Qty"):
                        if (con == "Min"):
                            mn_order_size = Decimal(str(value))
                        elif (con == "Max"):
                            mx_order_size = Decimal(str(value))
                    elif (attr == "OrderCount"):
                        self.logger().debug("eterbase_market - format_trading_rules - orderCount: future imp")
                    elif (attr == "Cost"):
                        if (con == "Min"):
                            min_order_value = Decimal(str(value))
                        elif (con == "Max"):
                            max_order_value = Decimal(str(value))

                retval.append(EterbaseTradingRule(trading_pair,
                                                  min_order_size = mn_order_size,
                                                  max_order_size = mx_order_size,
                                                  min_order_value = min_order_value,
                                                  max_order_value = max_order_value,
                                                  max_price_significant_digits = priceSigDigs,
                                                  max_cost_significant_digits = costSigDigs,
                                                  max_quantity_significant_digits = qtySigDigs,
                                                  supports_limit_orders = orderTypeLimit,
                                                  supports_market_orders = orderTypeMarket,
                                                  min_price_increment = Decimal(f"1e-{priceSigDigs}"),
                                                  min_base_amount_increment = Decimal(f"1e-{qtySigDigs}"),
                                                  min_quote_amount_increment = Decimal(f"1e-{costSigDigs}")))
            except Exception as ex:
                self.logger().error(f"Error parsing the trading_pair rule {rule}. Skipping.", exc_info=True)
                self.logger().error(str(ex))
        return retval

    async def _update_order_status(self):
        """
        Pulls the rest API for for latest order statuses and update local order statuses.
        """
        cdef:
            double current_timestamp = self._current_timestamp

        if current_timestamp - self._last_order_update_timestamp <= self.UPDATE_ORDERS_INTERVAL:
            return
        tracked_orders = list(self._in_flight_orders.values())
        results = await self.list_orders()
        order_dict = dict((result["id"], result) for result in results)
        for tracked_order in tracked_orders:
            exchange_order_id = await tracked_order.get_exchange_order_id()
            order_update = order_dict.get(exchange_order_id)
            if order_update is None:
                self._order_not_found_records[exchange_order_id] = self._order_not_found_records.get(exchange_order_id, 0) + 1
                if self._order_not_found_records[exchange_order_id] < self.ORDER_NOT_EXIST_CONFIRMATION_COUNT:
                    # Wait until the order not found error have repeated a few times before actually treating
                    # it as failed. See: https://github.com/CoinAlpha/hummingbot/issues/601
                    continue
                self.logger().network(
                    f"Error fetching status update for the order {tracked_order.client_order_id}: "
                    f"{order_update}.",
                    app_warning_msg=f"Could not fetch updates for the order {tracked_order.client_order_id}. OrderId: {exchange_order_id}. "
                                    f"Check API key and network connection.")
                continue
            try:
                order_fills = await self.get_order_fills(exchange_order_id)
            except IOError as ioe:
                if ((ioe.args[1] == 400) and ("'Invalid order ID'" in ioe.args[0])):
                    self._order_not_found_records[exchange_order_id] = self._order_not_found_records.get(exchange_order_id, 0) + 1
                    if self._order_not_found_records[exchange_order_id] < self.ORDER_NOT_EXIST_CONFIRMATION_COUNT:
                        # Wait until the order not found error have repeated a few times before actually treating
                        # it as failed. See: https://github.com/CoinAlpha/hummingbot/issues/601
                        continue
                    self.c_trigger_event(
                        self.MARKET_ORDER_FAILURE_EVENT_TAG,
                        MarketOrderFailureEvent(self._current_timestamp, tracked_order.client_order_id, tracked_order.order_type)
                    )
                    self.c_stop_tracking_order(tracked_order.client_order_id)
                else:
                    self.logger().network(
                        f"Error fetching status update for the order {tracked_order.client_order_id}: "
                        f"{order_update}."
                        f"Exception: {ioe}",
                        app_warning_msg=f"Could not fetch updates for the order {tracked_order.client_order_id}. OrderId: {exchange_order_id}. "
                                        f"Check API key and network connection.")
                continue

            done_reason = order_update.get("closeReason")

            # Calculate the newly executed amount/cost for this update.
            # Cost only for MARKET order BUY
            execute_amount_diff = s_decimal_0
            new_confirmed_amount = s_decimal_0
            new_confirmed_amount = Decimal(order_update["qty"]) - Decimal(order_update["remainingQty"])
            execute_amount_diff = new_confirmed_amount - tracked_order.executed_amount_base

            client_order_id = tracked_order.client_order_id
            order_type_description = tracked_order.order_type_description
            # Emit event if executed amount is greater than 0.
            if (execute_amount_diff > s_decimal_0):
                # Find execute price
                for order_fill in order_fills:
                    if order_fill["orderId"] == order_update["id"]:
                        if not(order_fill["id"] in tracked_order.fill_ids):
                            execute_price = Decimal(order_fill["price"])
                            order_filled_event = OrderFilledEvent(
                                self._current_timestamp,
                                tracked_order.client_order_id,
                                tracked_order.trading_pair,
                                tracked_order.trade_type,
                                tracked_order.order_type,
                                execute_price,
                                execute_amount_diff,
                                self.c_get_fee(
                                    tracked_order.base_asset,
                                    tracked_order.quote_asset,
                                    tracked_order.order_type,
                                    tracked_order.trade_type,
                                    execute_price,
                                    execute_amount_diff,
                                ),
                                # Eterbase websocket stream tags events with order_id rather than trade_id
                                # Using order_id here for easier data validation
                                exchange_trade_id = exchange_order_id,
                            )
                            self.logger().info(f"Filled {execute_amount_diff} out of {tracked_order.amount} of the "
                                               f"{order_type_description} order {client_order_id}.")

                            self.c_trigger_event(self.MARKET_ORDER_FILLED_EVENT_TAG, order_filled_event)

                            # Add order fill into set for current tracked_order
                            tracked_order.fill_ids.add(order_fill["id"])

                            # Update the tracked order from fills
                            tracked_order.executed_amount_quote = tracked_order.executed_amount_quote + Decimal(order_fill["cost"])
                            tracked_order.fee_paid = tracked_order.fee_paid + Decimal(order_fill["fee"])

            # Update the tracked order

            tracked_order.last_state = done_reason if done_reason in {"FILLED",
                                                                      "USER_REQUESTED_CANCEL",
                                                                      "ADMINISTRATIVE_CANCEL",
                                                                      "NOT_ENOUGH_LIQUIDITY",
                                                                      "EXPIRED",
                                                                      "ONE_CANCELS_OTHER"} else str(order_update["state"])
            tracked_order.executed_amount_base = new_confirmed_amount

            if tracked_order.is_done:
                if not tracked_order.is_failure:
                    if tracked_order.trade_type == TradeType.BUY:
                        self.logger().info(f"The market buy order {tracked_order.client_order_id} has completed "
                                           f"according to order status API.")
                        self.c_trigger_event(self.MARKET_BUY_ORDER_COMPLETED_EVENT_TAG,
                                             BuyOrderCompletedEvent(self._current_timestamp,
                                                                    tracked_order.client_order_id,
                                                                    tracked_order.base_asset,
                                                                    tracked_order.quote_asset,
                                                                    (tracked_order.fee_asset
                                                                     or tracked_order.base_asset),
                                                                    tracked_order.executed_amount_base,
                                                                    tracked_order.executed_amount_quote,
                                                                    tracked_order.fee_paid,
                                                                    tracked_order.order_type))
                    else:
                        self.logger().info(f"The market sell order {tracked_order.client_order_id} has completed "
                                           f"according to order status API.")
                        self.c_trigger_event(self.MARKET_SELL_ORDER_COMPLETED_EVENT_TAG,
                                             SellOrderCompletedEvent(self._current_timestamp,
                                                                     tracked_order.client_order_id,
                                                                     tracked_order.base_asset,
                                                                     tracked_order.quote_asset,
                                                                     (tracked_order.fee_asset
                                                                      or tracked_order.quote_asset),
                                                                     tracked_order.executed_amount_base,
                                                                     tracked_order.executed_amount_quote,
                                                                     tracked_order.fee_paid,
                                                                     tracked_order.order_type))
                else:
                    self.logger().info(f"The market order {tracked_order.client_order_id} has failed/been cancelled "
                                       f"according to order status API.")
                    self.c_trigger_event(self.MARKET_ORDER_CANCELLED_EVENT_TAG,
                                         OrderCancelledEvent(
                                             self._current_timestamp,
                                             tracked_order.client_order_id
                                         ))
                self.c_stop_tracking_order(tracked_order.client_order_id)
        self._last_order_update_timestamp = current_timestamp

    async def _iter_user_event_queue(self) -> AsyncIterable[Dict[str, Any]]:
        """
        Iterator for incoming messages from the user stream.
        """
        while True:
            try:
                yield await self._user_stream_tracker.user_stream.get()
            except asyncio.CancelledError:
                raise
            except Exception:
                self.logger().error("Unknown error. Retrying after 1 seconds.", exc_info=True)
                await asyncio.sleep(1.0)

    async def _user_stream_event_listener(self):
        """
        Update order statuses from incoming messages from the user stream
        """
        async for event_message in self._iter_user_event_queue():
            try:
                content = event_message.content
                event_type = content.get("type")
                exchange_order_ids = [content.get("orderId")]

                tracked_order = None
                for order in self._in_flight_orders.values():
                    if order.exchange_order_id in exchange_order_ids:
                        tracked_order = order
                        break

                if tracked_order is None:
                    continue
                order_type_description = tracked_order.order_type_description
                execute_price = Decimal(content.get("price", 0.0))
                execute_amount_diff = s_decimal_0

                if event_type == "match" or event_type == "o_fill":
                    execute_amount_diff = Decimal(content.get("qty", 0.0))
                    tracked_order.executed_amount_base += execute_amount_diff
                    tracked_order.executed_amount_quote += execute_amount_diff * execute_price

                if event_type == "change" or event_type == "o_triggered":
                    if content.get("new_size") is not None:
                        tracked_order.amount = Decimal(content.get("new_size", 0.0))
                    elif content.get("new_funds") is not None:
                        if tracked_order.price is not s_decimal_0:
                            tracked_order.amount = Decimal(content.get("new_funds")) / tracked_order.price
                    else:
                        self.logger().error(f"Invalid change message - '{content}'. Aborting.")

                if execute_amount_diff > s_decimal_0:
                    self.logger().info(f"Filled {execute_amount_diff} out of {tracked_order.amount} of the "
                                       f"{order_type_description} order {tracked_order.client_order_id}")
                    self.c_trigger_event(self.MARKET_ORDER_FILLED_EVENT_TAG,
                                         OrderFilledEvent(
                                             self._current_timestamp,
                                             tracked_order.client_order_id,
                                             tracked_order.trading_pair,
                                             tracked_order.trade_type,
                                             tracked_order.order_type,
                                             execute_price,
                                             execute_amount_diff,
                                             self.c_get_fee(
                                                 tracked_order.base_asset,
                                                 tracked_order.quote_asset,
                                                 tracked_order.order_type,
                                                 tracked_order.trade_type,
                                                 execute_price,
                                                 execute_amount_diff,
                                             ),
                                             exchange_trade_id=tracked_order.exchange_order_id
                                         ))

                if (event_type=="o_closed") and content.get("closeReason") == "FILLED":
                    if tracked_order.trade_type == TradeType.BUY:
                        self.logger().info(f"The market buy order {tracked_order.client_order_id} has completed "
                                           f"according to Eterbase user stream.")
                        self.c_trigger_event(self.MARKET_BUY_ORDER_COMPLETED_EVENT_TAG,
                                             BuyOrderCompletedEvent(self._current_timestamp,
                                                                    tracked_order.client_order_id,
                                                                    tracked_order.base_asset,
                                                                    tracked_order.quote_asset,
                                                                    (tracked_order.fee_asset
                                                                     or tracked_order.base_asset),
                                                                    tracked_order.executed_amount_base,
                                                                    tracked_order.executed_amount_quote,
                                                                    tracked_order.fee_paid,
                                                                    tracked_order.order_type))
                    elif tracked_order.trade_type == TradeType.SELL:
                        self.logger().info(f"The market sell order {tracked_order.client_order_id} has completed "
                                           f"according to Eterbase user stream.")
                        self.c_trigger_event(self.MARKET_SELL_ORDER_COMPLETED_EVENT_TAG,
                                             SellOrderCompletedEvent(self._current_timestamp,
                                                                     tracked_order.client_order_id,
                                                                     tracked_order.base_asset,
                                                                     tracked_order.quote_asset,
                                                                     (tracked_order.fee_asset
                                                                      or tracked_order.quote_asset),
                                                                     tracked_order.executed_amount_base,
                                                                     tracked_order.executed_amount_quote,
                                                                     tracked_order.fee_paid,
                                                                     tracked_order.order_type))
                    else:
                        self.logger().error("Unexpected error order type is not sell nor buy.", exc_info=True)
                    self.c_stop_tracking_order(tracked_order.client_order_id)
                elif (event_type=="o_closed") and content.get("closeReason") != "FILLED":
                    execute_amount_diff = 0
                    tracked_order.last_state = "canceled"
                    self.c_trigger_event(self.MARKET_ORDER_CANCELLED_EVENT_TAG,
                                         OrderCancelledEvent(self._current_timestamp, tracked_order.client_order_id))
                    execute_amount_diff = 0
                    self.c_stop_tracking_order(tracked_order.client_order_id)

            except asyncio.CancelledError:
                raise
            except Exception:
                self.logger().error("Unexpected error in user stream listener loop.", exc_info=True)
                await asyncio.sleep(5.0)

    def supported_order_types(self):
        return [OrderType.LIMIT, OrderType.LIMIT_MAKER]

    async def place_order(self, order_id: str, trading_pair: str, amount: Decimal, is_buy: bool, order_type: OrderType,
                          price: Decimal, cost: Optional[Decimal]):
        """
        Async wrapper for placing orders through the rest API.
        :returns: json response from the API
        """
        tp_map_mkrtid: Dict[str, str] = await EterbaseAPIOrderBookDataSource.get_map_market_id()
        path_url = "/orders"

        if order_type is OrderType.LIMIT or order_type is OrderType.LIMIT_MAKER:
            type_order = 2
        else:
            self.logger().error(f"Unsuported Order type value - {order_type}.", exc_info=True)

        if is_buy is True:
            side_order = 1
        elif is_buy is False:
            side_order = 2
        else:
            self.logger().error(f"Unsuported Order side value - {is_buy}.", exc_info=True)

        data = {
            "accountId": self._eterbase_account,
            "marketId": tp_map_mkrtid[trading_pair],
            "side": side_order,
            "type": type_order,
            "refId": order_id
        }

        if order_type is OrderType.LIMIT or order_type is OrderType.LIMIT_MAKER:
            data["limitPrice"] = str(price)
            data["qty"] = str(amount)
            if order_type is OrderType.LIMIT_MAKER:
                data["postOnly"] = True
        else:
            self.logger().error(f"Unsuported OrderType - {order_type}.", exc_info=True)

        order_result = await api_request("post", path_url = path_url, data = data, auth = self._eterbase_auth)

        return order_result

    async def execute_buy(self,
                          order_id: str,
                          trading_pair: str,
                          amount: Decimal,
                          order_type: OrderType,
                          price: Optional[Decimal] = s_decimal_0):
        """
        Function that takes strategy inputs, auto corrects itself with trading rule,
        and submit an API request to place a buy order
        """
        cdef:
            EterbaseTradingRule trading_rule = self._trading_rules[trading_pair]
        decimal_amount = self.quantize_order_amount(trading_pair, amount)
        decimal_price = self.quantize_order_price(trading_pair, price)
        decimal_cost = s_decimal_0
        # For Order Market type is needed cost
        if (order_type == OrderType.LIMIT or order_type == OrderType.LIMIT_MAKER):
            # convert price according significant digits
            decimal_price = self.c_round_to_sig_digits(decimal_price, trading_rule.max_price_significant_digits)
            if decimal_amount < trading_rule.min_order_size:
                raise ValueError(f"Buy order amount {decimal_amount} is lower than the minimum order size "
                                 f"{trading_rule.min_order_size}.")
            if decimal_amount > trading_rule.max_order_size:
                raise ValueError(f"Buy order amount {decimal_amount} is higer than the maximum order size "
                                 f"{trading_rule.max_order_size}.")
        else:
            raise ValueError(f"Unsuported Order type {order_type}.")
        try:
            self.apply_execute_order_to_available_balance(
                trading_pair=trading_pair,
                order_amount=decimal_amount,
                order_price=decimal_price,
                is_buy=True
            )

            self.c_start_tracking_order(order_id, trading_pair, order_type, TradeType.BUY, decimal_price, decimal_amount, decimal_cost)
            order_result = await self.place_order(order_id, trading_pair, decimal_amount, True, order_type, decimal_price, decimal_cost)

            exchange_order_id = order_result["id"]
            tracked_order = self._in_flight_orders.get(order_id)
            if tracked_order is not None:
                self.logger().info(f"Created {order_type} buy order {order_id} for amount {decimal_amount} and price {decimal_price} or cost {decimal_cost} {trading_pair}.")
                tracked_order.update_exchange_order_id(exchange_order_id)

            self.c_trigger_event(self.MARKET_BUY_ORDER_CREATED_EVENT_TAG,
                                 BuyOrderCreatedEvent(self._current_timestamp,
                                                      order_type,
                                                      trading_pair,
                                                      decimal_amount,
                                                      decimal_price,
                                                      order_id))
        except asyncio.CancelledError:
            raise
        except Exception:
            self.c_stop_tracking_order(order_id)
<<<<<<< HEAD
            if order_type == OrderType.MARKET:
                order_type_str = "MARKET"
            elif order_type == OrderType.LIMIT:
                order_type_str = "LIMIT"
            elif order_type == OrderType.LIMIT_MAKER:
                order_type_str = "LIMIT_MAKER"
=======
            order_type_str = order_type.name.lower()
>>>>>>> 3d330817
            self.logger().network(
                f"Error submitting buy {order_type_str} order to Eterbase for "
                f"{decimal_amount} {trading_pair} {price}.",
                exc_info=True,
                app_warning_msg="Failed to submit buy order to Eterbase. "
                                "Check API key and network connection."
            )
            self.c_trigger_event(self.MARKET_ORDER_FAILURE_EVENT_TAG,
                                 MarketOrderFailureEvent(self._current_timestamp, order_id, order_type))

    cdef str c_buy(self, str trading_pair, object amount, object order_type=OrderType.LIMIT, object price=s_decimal_0,
                   dict kwargs={}):
        """
        *required
        Synchronous wrapper that generates a client-side order ID and schedules the buy order.
        """
        cdef:
            int64_t tracking_nonce = <int64_t>(time.time() * 1e6)
            str order_id = str(f"b-{tracking_nonce}")
        safe_ensure_future(self.execute_buy(order_id, trading_pair, amount, order_type, price))
        return order_id

    async def execute_sell(self,
                           order_id: str,
                           trading_pair: str,
                           amount: Decimal,
                           order_type: OrderType,
                           price: Optional[Decimal] = s_decimal_0):
        """
        Function that takes strategy inputs, auto corrects itself with trading rule,
        and submit an API request to place a sell order
        """
        cdef:
            EterbaseTradingRule trading_rule = self._trading_rules[trading_pair]
        decimal_amount = self.quantize_order_amount(trading_pair, amount)
        decimal_price = self.quantize_order_price(trading_pair, price)
        decimal_cost = s_decimal_0

        # convert price according significant digits
        decimal_price = self.c_round_to_sig_digits(decimal_price, trading_rule.max_price_significant_digits)
        if decimal_amount < trading_rule.min_order_size:
            raise ValueError(f"Sell order amount {decimal_amount} is lower than the minimum order size "
                             f"{trading_rule.min_order_size}.")

        try:
            self.apply_execute_order_to_available_balance(
                trading_pair=trading_pair,
                order_amount=decimal_amount,
                order_price=decimal_price,
                is_buy=False
            )

            self.c_start_tracking_order(order_id, trading_pair, order_type, TradeType.SELL, decimal_price, decimal_amount, decimal_cost)
            order_result = await self.place_order(order_id, trading_pair, decimal_amount, False, order_type, decimal_price, decimal_cost)

            exchange_order_id = order_result["id"]
            tracked_order = self._in_flight_orders.get(order_id)
            if tracked_order is not None:
                self.logger().info(f"Created {order_type} sell order {order_id} for {decimal_amount} {trading_pair}.")
                tracked_order.update_exchange_order_id(exchange_order_id)

            self.c_trigger_event(self.MARKET_SELL_ORDER_CREATED_EVENT_TAG,
                                 SellOrderCreatedEvent(self._current_timestamp,
                                                       order_type,
                                                       trading_pair,
                                                       decimal_amount,
                                                       decimal_price,
                                                       order_id))
        except asyncio.CancelledError:
            raise
        except Exception as e:
            self.c_stop_tracking_order(order_id)
<<<<<<< HEAD
            if order_type == OrderType.MARKET:
                order_type_str = "MARKET"
            elif order_type == OrderType.LIMIT:
                order_type_str = "LIMIT"
            elif order_type == OrderType.LIMIT_MAKER:
                order_type_str = "LIMIT_MAKER"
=======
            order_type_str = order_type.name.lower()
>>>>>>> 3d330817
            self.logger().network(
                f"Error submitting sell {order_type_str} order to Eterbase for "
                f"{decimal_amount} {trading_pair} {price}.",
                exc_info=True,
                app_warning_msg="Failed to submit sell order to Eterbase. "
                                "Check API key and network connection."
            )
            self.c_trigger_event(self.MARKET_ORDER_FAILURE_EVENT_TAG,
                                 MarketOrderFailureEvent(self._current_timestamp, order_id, order_type))

    cdef str c_sell(self, str trading_pair, object amount, object order_type=OrderType.LIMIT, object price=s_decimal_0,
                    dict kwargs={}):
        """
        *required
        Synchronous wrapper that generates a client-side order ID and schedules the sell order.
        """
        cdef:
            int64_t tracking_nonce = <int64_t>(time.time() * 1e6)
            str order_id = str(f"s-{tracking_nonce}")
        safe_ensure_future(self.execute_sell(order_id, trading_pair, amount, order_type, price))
        return order_id

    async def execute_cancel(self, trading_pair: str, order_id: str):
        """
        Function that makes API request to cancel an active order
        """
        try:
            exchange_order_id = await self._in_flight_orders.get(order_id).get_exchange_order_id()
            path_url = f"/orders/{exchange_order_id}"
            await api_request("delete", path_url=path_url, auth=self._eterbase_auth)
            self.logger().info(f"Successfully cancelled order {order_id}. Exchange_Order_Id {exchange_order_id}")
            self.apply_execute_cancel_to_available_balance(self._in_flight_orders[order_id])
            self.c_stop_tracking_order(order_id)
            self.c_trigger_event(self.MARKET_ORDER_CANCELLED_EVENT_TAG,
                                 OrderCancelledEvent(self._current_timestamp, order_id))
            return order_id
        except IOError as e:
            if "order not found" in e.message:
                # The order was never there to begin with. So cancelling it is a no-op but semantically successful.
                self.logger().info(f"The order {order_id} does not exist on Eterbase. No cancellation needed.")
                self.c_stop_tracking_order(order_id)
                self.c_trigger_event(self.MARKET_ORDER_CANCELLED_EVENT_TAG,
                                     OrderCancelledEvent(self._current_timestamp, order_id))
                return order_id
        except asyncio.CancelledError:
            raise
        except Exception as e:
            self.logger().network(
                f"Failed to cancel order {order_id}: {str(e)}",
                exc_info=True,
                app_warning_msg=f"Failed to cancel the order {order_id} on Eterbase. "
                                f"Check API key and network connection."
            )
        return None

    cdef c_cancel(self, str trading_pair, str order_id):
        """
        *required
        Synchronous wrapper that schedules cancelling an order.
        """
        safe_ensure_future(self.execute_cancel(trading_pair, order_id))
        return order_id

    async def cancel_all(self, timeout_seconds: float) -> List[CancellationResult]:
        """
        *required
        Async function that cancels all active orders.
        Used by bot's top level stop and exit commands (cancelling outstanding orders on exit)
        :returns: List of CancellationResult which indicates whether each order is successfully cancelled.
        """
        incomplete_orders = [o for o in self._in_flight_orders.values() if not o.is_done]
        tasks = [self.execute_cancel(o.trading_pair, o.client_order_id) for o in incomplete_orders]
        order_id_set = set([o.client_order_id for o in incomplete_orders])
        successful_cancellations = []

        try:
            async with timeout(timeout_seconds):
                results = await safe_gather(*tasks, return_exceptions=True)
                for client_order_id in results:
                    if type(client_order_id) is str:
                        order_id_set.remove(client_order_id)
                        successful_cancellations.append(CancellationResult(client_order_id, True))
        except Exception:
            self.logger().network(
                f"Unexpected error cancelling orders.",
                exc_info=True,
                app_warning_msg="Failed to cancel order on Eterbase. Check API key and network connection."
            )

        failed_cancellations = [CancellationResult(oid, False) for oid in order_id_set]
        return successful_cancellations + failed_cancellations

    async def _status_polling_loop(self):
        """
        Background process that periodically pulls for changes from the rest API
        """
        while True:
            try:
                self._poll_notifier = asyncio.Event()
                await self._poll_notifier.wait()

                await safe_gather(
                    self._update_balances(),
                    self._update_order_status(),
                )
            except asyncio.CancelledError:
                raise
            except Exception:
                self.logger().network(
                    "Unexpected error while fetching account updates.",
                    exc_info=True,
                    app_warning_msg=f"Could not fetch account updates on Eterbase. "
                                    f"Check API key and network connection."
                )

    async def _trading_rules_polling_loop(self):
        """
        Separate background process that periodically pulls for trading rule changes
        (Since trading rules don't get updated often, it is pulled less often.)
        """
        while True:
            try:
                await safe_gather(self._update_trading_rules())
                await asyncio.sleep(60)
            except asyncio.CancelledError:
                raise
            except Exception:
                self.logger().network(
                    "Unexpected error while fetching trading rules.",
                    exc_info=True,
                    app_warning_msg=f"Could not fetch trading rule updates on Eterbase. "
                                    f"Check network connection."
                )
                await asyncio.sleep(0.5)

    async def get_order(self, client_order_id: str) -> Dict[str, Any]:
        """
        Gets status update for a particular order via rest API
        :returns: json response
        """
        order = self._in_flight_orders.get(client_order_id)
        exchange_order_id = await order.get_exchange_order_id()
        path_url = f"/orders/{exchange_order_id}"
        result = await api_request("get", path_url=path_url, auth=self._eterbase_auth)

        return result

    async def get_order_fills(self, exchange_order_id: str) -> Dict:
        """
        Gets status update for a particular order via rest API
        :returns: json response
        """
        path_url = f"/orders/{exchange_order_id}/fills?from=" + str(self.to_unix_time_minus_ten_d())
        result = await api_request("get", path_url=path_url, auth=self._eterbase_auth)

        return result

    def to_unix_time_minus_ten_d(self) -> int:

        d = datetime.today() - timedelta(days=1)

        return int(d.timestamp() * 1000)

    async def list_orders(self) -> List[Any]:
        """
        Gets a list of the user's active orders via rest API
        :returns: json response
        """
        path_url1 = "/accounts/" + self._eterbase_account + "/orders?state=ACTIVE&limit=50&from=" + str(self.to_unix_time_minus_ten_d())

        result1 = await api_request("get", path_url=path_url1, auth=self._eterbase_auth)

        path_url2 = "/accounts/" + self._eterbase_account + "/orders?state=INACTIVE&limit=50&from=" + str(self.to_unix_time_minus_ten_d())

        result2 = await api_request("get", path_url=path_url2, auth=self._eterbase_auth)

        results = []
        for r in result1:
            results.append(r)
        for r in result2:
            results.append(r)

        return results

    cdef OrderBook c_get_order_book(self, str trading_pair):
        """
        :returns: OrderBook for a specific trading pair
        """
        cdef:
            dict order_books = self._order_book_tracker.order_books

        if trading_pair not in order_books:
            raise ValueError(f"No order book exists for '{trading_pair}'.")
        return order_books[trading_pair]

    cdef c_start_tracking_order(self,
                                str client_order_id,
                                str trading_pair,
                                object order_type,
                                object trade_type,
                                object price,
                                object amount,
                                object cost):
        """
        Add new order to self._in_flight_orders mapping
        """
        self._in_flight_orders[client_order_id] = EterbaseInFlightOrder(
            client_order_id,
            None,
            trading_pair,
            order_type,
            trade_type,
            price,
            amount,
            cost
        )

    cdef c_stop_tracking_order(self, str order_id):
        """
        Delete an order from self._in_flight_orders mapping
        """
        if order_id in self._in_flight_orders:
            del self._in_flight_orders[order_id]
        if order_id in self._order_not_found_records:
            del self._order_not_found_records[order_id]

    cdef c_did_timeout_tx(self, str tracking_id):
        """
        Triggers MarketEvent.TransactionFailure when an Ethereum transaction has timed out
        """
        self.c_trigger_event(self.MARKET_TRANSACTION_FAILURE_EVENT_TAG,
                             MarketTransactionFailureEvent(self._current_timestamp, tracking_id))

    cdef object c_round_to_sig_digits(self, object number, int sigdig, object maxdecimal=None):
        """
        Round number to significant digits
        """
        rounded_number = s_decimal_0

        str_number = ("{0:." + str(sigdig) + "g}").format(number)
        if re.search(r'e+', str_number):
            rounded_number = Decimal("{:.0f}".format(Decimal(str_number)))
        else:
            rounded_number = Decimal(str_number)
        if (maxdecimal is not None):
            if (type(maxdecimal) is int):
                (sign, digits, exponent) = rounded_number.as_tuple()
                if (-maxdecimal > exponent):
                    rounded_number = Decimal(("{:." + str(maxdecimal) + "f}").format(rounded_number))
            else:
                self.logger().error(f"Maxdecimal={maxdecimal} parameter must by None or int type.")
        return rounded_number

    cdef object c_get_order_price_quantum(self, str trading_pair, object price):
        """
        *required
        Get the minimum increment interval for price
        :return: Min order price increment in Decimal format
        """
        cdef:
            EterbaseTradingRule trading_rule = self._trading_rules[trading_pair]

        rounded_price = self.c_round_to_sig_digits(price, trading_rule.max_price_significant_digits)

        (sign, digits, exponent) = rounded_price.as_tuple()
        base_str = ""
        for i in range(trading_rule.max_price_significant_digits):
            if (i < len(digits)):
                base_str += str(digits[i])
            else:
                base_str += "0"

        price_quantum = rounded_price / Decimal(base_str)

        return price_quantum

    cdef object c_get_order_size_quantum(self, str trading_pair, object order_size):
        """
        *required
        Get the minimum increment interval for order size (e.g. 0.01 USD)
        :return: Min order size increment in Decimal format
        """
        cdef:
            EterbaseTradingRule trading_rule = self._trading_rules[trading_pair]

        rounded_amount = self.c_round_to_sig_digits(order_size, trading_rule.max_quantity_significant_digits, 8)

        (sign, digits, exponent) = rounded_amount.as_tuple()
        base_str = ""
        for i in range(trading_rule.max_quantity_significant_digits):
            if (i < len(digits)):
                base_str += str(digits[i])
            else:
                base_str += "0"

        size_quantum = rounded_amount / Decimal(base_str)
        return size_quantum

    cdef object c_quantize_order_amount(self, str trading_pair, object amount, object price=s_decimal_0):
        """
        *required
        Check current order amount against trading rule, and correct any rule violations
        :return: Valid order amount in Decimal format
        """
        cdef:
            EterbaseTradingRule trading_rule = self._trading_rules[trading_pair]

        global s_decimal_0

        # only 8 decimal places are allowed for amount in API
        quantized_amount = self.c_round_to_sig_digits(amount, trading_rule.max_quantity_significant_digits, 8)

        # Check against min_order_size. If not passing either check, return 0.
        if quantized_amount < trading_rule.min_order_size:
            return s_decimal_0

        # Check against max_order_size. If not passing either check, return 0.
        if quantized_amount > trading_rule.max_order_size:
            return s_decimal_0

        return quantized_amount

    cdef object c_quantize_cost(self, str trading_pair, object amount, object price):
        """
        *required
        Check current order cost against trading rule, and correct any rule violations
        :return: Valid order cost in Decimal format
        """
        cdef:
            EterbaseTradingRule trading_rule = self._trading_rules[trading_pair]

        global s_decimal_0

        cost = amount * price
        # only 8 decimal places are allowed for cost in API
        quantized_cost = self.c_round_to_sig_digits(cost, trading_rule.max_cost_significant_digits, 8)

        # Check against min_order_value. If not passing either check, return 0.
        if quantized_cost < trading_rule.min_order_value:
            return s_decimal_0

        # Check against max_order_value. If not passing either check, return 0.
        if quantized_cost > trading_rule.max_order_value:
            return s_decimal_0

        return quantized_cost

    cdef object c_quantize_order_price(self, str trading_pair, object price):
        """
        *required
        Check current order amount against trading rule, and correct any rule violations
        :return: Valid order amount in Decimal format
        """
        cdef:
            EterbaseTradingRule trading_rule = self._trading_rules[trading_pair]

        quantized_price = MarketBase.c_quantize_order_price(self, trading_pair, price)

        quantized_price = self.c_round_to_sig_digits(quantized_price, trading_rule.max_price_significant_digits)

        return quantized_price

    @staticmethod
    def prepare_trading_pairs_split(markets: List):
        global trading_pairs_split
        if trading_pairs_split is None:
            trading_pairs_split = dict()
        for market in markets:
            trad_pair = market.get("symbol")
            if trad_pair not in trading_pairs_split:
                base = market.get("base")
                quote = market.get("quote")
                trading_pairs_split[trad_pair]={"base": base, "quote": quote}

    @staticmethod
    def split_trading_pair(trading_pair: str) -> Tuple[str, str]:
        global trading_pairs_split
        if (trading_pairs_split is None):
            loop = asyncio.new_event_loop()
            t = Thread(target=start_background_loop, args=(loop, ), daemon=True)
            t.start()
            future = asyncio.run_coroutine_threadsafe(api_request("get", path_url="/markets", loop=loop), loop)
            markets = future.result(constants.API_TIMEOUT_SEC)
            loop.stop()
            EterbaseMarket.prepare_trading_pairs_split(markets)
        try:
            market = trading_pairs_split[trading_pair]
            base_asset= market['base']
            quote_asset= market['quote']
            return base_asset, quote_asset
        except Exception:
            raise ValueError(f"Error parsing trading_pair {trading_pair}", exc_info=True)

    @staticmethod
    def convert_to_exchange_trading_pair(hb_trading_pair: str) -> str:
        return hb_trading_pair.replace("-", "")

    @staticmethod
    def convert_from_exchange_trading_pair(trading_pair: str) -> str:
        base, quote = EterbaseMarket.split_trading_pair(trading_pair)
        return f"{base}-{quote}"<|MERGE_RESOLUTION|>--- conflicted
+++ resolved
@@ -124,7 +124,8 @@
         self._eterbase_account = eterbase_account
         self._eterbase_auth = EterbaseAuth(eterbase_api_key,
                                            eterbase_secret_key)
-        self._order_book_tracker = EterbaseOrderBookTracker(trading_pairs = trading_pairs)
+        self._order_book_tracker = EterbaseOrderBookTracker(data_source_type = order_book_tracker_data_source_type,
+                                                            trading_pairs = trading_pairs)
         self._user_stream_tracker = EterbaseUserStreamTracker(eterbase_auth = self._eterbase_auth,
                                                               eterbase_account = self._eterbase_account,
                                                               trading_pairs = trading_pairs)
@@ -370,8 +371,6 @@
         for asset_name in asset_names_to_remove:
             del self._account_available_balances[asset_name]
             del self._account_balances[asset_name]
-
-        self.apply_balance_restriction()
 
     async def _update_trading_rules(self):
         """
@@ -507,8 +506,12 @@
             # Cost only for MARKET order BUY
             execute_amount_diff = s_decimal_0
             new_confirmed_amount = s_decimal_0
-            new_confirmed_amount = Decimal(order_update["qty"]) - Decimal(order_update["remainingQty"])
-            execute_amount_diff = new_confirmed_amount - tracked_order.executed_amount_base
+            if (tracked_order.order_type == OrderType.MARKET) and (tracked_order.trade_type == TradeType.BUY):
+                new_confirmed_amount = Decimal(order_update["cost"]) - Decimal(order_update["remainingCost"])
+                execute_amount_diff = new_confirmed_amount - tracked_order.executed_amount_base
+            else:
+                new_confirmed_amount = Decimal(order_update["qty"]) - Decimal(order_update["remainingQty"])
+                execute_amount_diff = new_confirmed_amount - tracked_order.executed_amount_base
 
             client_order_id = tracked_order.client_order_id
             order_type_description = tracked_order.order_type_description
@@ -539,8 +542,12 @@
                                 # Using order_id here for easier data validation
                                 exchange_trade_id = exchange_order_id,
                             )
-                            self.logger().info(f"Filled {execute_amount_diff} out of {tracked_order.amount} of the "
-                                               f"{order_type_description} order {client_order_id}.")
+                            if (tracked_order.order_type == OrderType.MARKET) and (tracked_order.trade_type == TradeType.BUY):
+                                self.logger().info(f"Filled {execute_amount_diff} out of {tracked_order.cost} costs of the "
+                                                   f"{order_type_description} order {client_order_id}.")
+                            else:
+                                self.logger().info(f"Filled {execute_amount_diff} out of {tracked_order.amount} of the "
+                                                   f"{order_type_description} order {client_order_id}.")
 
                             self.c_trigger_event(self.MARKET_ORDER_FILLED_EVENT_TAG, order_filled_event)
 
@@ -721,7 +728,7 @@
                 await asyncio.sleep(5.0)
 
     def supported_order_types(self):
-        return [OrderType.LIMIT, OrderType.LIMIT_MAKER]
+        return [OrderType.LIMIT, OrderType.LIMIT_MAKER, OrderType.MARKET]
 
     async def place_order(self, order_id: str, trading_pair: str, amount: Decimal, is_buy: bool, order_type: OrderType,
                           price: Decimal, cost: Optional[Decimal]):
@@ -734,6 +741,8 @@
 
         if order_type is OrderType.LIMIT or order_type is OrderType.LIMIT_MAKER:
             type_order = 2
+        elif order_type is OrderType.MARKET:
+            type_order = 1
         else:
             self.logger().error(f"Unsuported Order type value - {order_type}.", exc_info=True)
 
@@ -757,6 +766,11 @@
             data["qty"] = str(amount)
             if order_type is OrderType.LIMIT_MAKER:
                 data["postOnly"] = True
+        elif order_type is OrderType.MARKET:
+            if is_buy:
+                data["cost"] = str(cost)
+            else:
+                data["qty"] = str(amount)
         else:
             self.logger().error(f"Unsuported OrderType - {order_type}.", exc_info=True)
 
@@ -777,10 +791,21 @@
         cdef:
             EterbaseTradingRule trading_rule = self._trading_rules[trading_pair]
         decimal_amount = self.quantize_order_amount(trading_pair, amount)
+        if (order_type == OrderType.MARKET) and (price != price):
+            price = self.get_price(trading_pair, True)
         decimal_price = self.quantize_order_price(trading_pair, price)
         decimal_cost = s_decimal_0
         # For Order Market type is needed cost
-        if (order_type == OrderType.LIMIT or order_type == OrderType.LIMIT_MAKER):
+        if (order_type == OrderType.MARKET):
+            decimal_cost = self.c_quantize_cost(trading_pair, amount, price)
+            decimal_cost = self.c_round_to_sig_digits(decimal_cost, trading_rule.max_cost_significant_digits, 8)
+            if decimal_cost < trading_rule.min_order_value:
+                raise ValueError(f"Buy order cost {decimal_cost} is lower than the minimum order cost "
+                                 f"{trading_rule.min_order_value}.")
+            if decimal_cost > trading_rule.max_order_value:
+                raise ValueError(f"Buy order cost {decimal_cost} is higer than the maximum order cost "
+                                 f"{trading_rule.max_order_value}.")
+        elif (order_type == OrderType.LIMIT or order_type == OrderType.LIMIT_MAKER):
             # convert price according significant digits
             decimal_price = self.c_round_to_sig_digits(decimal_price, trading_rule.max_price_significant_digits)
             if decimal_amount < trading_rule.min_order_size:
@@ -792,13 +817,6 @@
         else:
             raise ValueError(f"Unsuported Order type {order_type}.")
         try:
-            self.apply_execute_order_to_available_balance(
-                trading_pair=trading_pair,
-                order_amount=decimal_amount,
-                order_price=decimal_price,
-                is_buy=True
-            )
-
             self.c_start_tracking_order(order_id, trading_pair, order_type, TradeType.BUY, decimal_price, decimal_amount, decimal_cost)
             order_result = await self.place_order(order_id, trading_pair, decimal_amount, True, order_type, decimal_price, decimal_cost)
 
@@ -819,16 +837,7 @@
             raise
         except Exception:
             self.c_stop_tracking_order(order_id)
-<<<<<<< HEAD
-            if order_type == OrderType.MARKET:
-                order_type_str = "MARKET"
-            elif order_type == OrderType.LIMIT:
-                order_type_str = "LIMIT"
-            elif order_type == OrderType.LIMIT_MAKER:
-                order_type_str = "LIMIT_MAKER"
-=======
             order_type_str = order_type.name.lower()
->>>>>>> 3d330817
             self.logger().network(
                 f"Error submitting buy {order_type_str} order to Eterbase for "
                 f"{decimal_amount} {trading_pair} {price}.",
@@ -839,7 +848,7 @@
             self.c_trigger_event(self.MARKET_ORDER_FAILURE_EVENT_TAG,
                                  MarketOrderFailureEvent(self._current_timestamp, order_id, order_type))
 
-    cdef str c_buy(self, str trading_pair, object amount, object order_type=OrderType.LIMIT, object price=s_decimal_0,
+    cdef str c_buy(self, str trading_pair, object amount, object order_type=OrderType.MARKET, object price=s_decimal_0,
                    dict kwargs={}):
         """
         *required
@@ -863,6 +872,8 @@
         """
         cdef:
             EterbaseTradingRule trading_rule = self._trading_rules[trading_pair]
+        if price.is_nan() and order_type==OrderType.MARKET:
+            price = s_decimal_0
         decimal_amount = self.quantize_order_amount(trading_pair, amount)
         decimal_price = self.quantize_order_price(trading_pair, price)
         decimal_cost = s_decimal_0
@@ -874,13 +885,6 @@
                              f"{trading_rule.min_order_size}.")
 
         try:
-            self.apply_execute_order_to_available_balance(
-                trading_pair=trading_pair,
-                order_amount=decimal_amount,
-                order_price=decimal_price,
-                is_buy=False
-            )
-
             self.c_start_tracking_order(order_id, trading_pair, order_type, TradeType.SELL, decimal_price, decimal_amount, decimal_cost)
             order_result = await self.place_order(order_id, trading_pair, decimal_amount, False, order_type, decimal_price, decimal_cost)
 
@@ -901,16 +905,7 @@
             raise
         except Exception as e:
             self.c_stop_tracking_order(order_id)
-<<<<<<< HEAD
-            if order_type == OrderType.MARKET:
-                order_type_str = "MARKET"
-            elif order_type == OrderType.LIMIT:
-                order_type_str = "LIMIT"
-            elif order_type == OrderType.LIMIT_MAKER:
-                order_type_str = "LIMIT_MAKER"
-=======
             order_type_str = order_type.name.lower()
->>>>>>> 3d330817
             self.logger().network(
                 f"Error submitting sell {order_type_str} order to Eterbase for "
                 f"{decimal_amount} {trading_pair} {price}.",
@@ -921,7 +916,7 @@
             self.c_trigger_event(self.MARKET_ORDER_FAILURE_EVENT_TAG,
                                  MarketOrderFailureEvent(self._current_timestamp, order_id, order_type))
 
-    cdef str c_sell(self, str trading_pair, object amount, object order_type=OrderType.LIMIT, object price=s_decimal_0,
+    cdef str c_sell(self, str trading_pair, object amount, object order_type=OrderType.MARKET, object price=s_decimal_0,
                     dict kwargs={}):
         """
         *required
@@ -942,7 +937,6 @@
             path_url = f"/orders/{exchange_order_id}"
             await api_request("delete", path_url=path_url, auth=self._eterbase_auth)
             self.logger().info(f"Successfully cancelled order {order_id}. Exchange_Order_Id {exchange_order_id}")
-            self.apply_execute_cancel_to_available_balance(self._in_flight_orders[order_id])
             self.c_stop_tracking_order(order_id)
             self.c_trigger_event(self.MARKET_ORDER_CANCELLED_EVENT_TAG,
                                  OrderCancelledEvent(self._current_timestamp, order_id))
